--- conflicted
+++ resolved
@@ -376,13 +376,9 @@
 mod test {
     extern crate harness;
     use eraftpb::{ConfState, Entry, Snapshot};
-<<<<<<< HEAD
+    use harness::setup_for_test;
     #[cfg(feature = "lib-rust-protobuf")]
-=======
-    use harness::setup_for_test;
->>>>>>> a726ccc8
     use protobuf;
-
     use errors::{Error as RaftError, StorageError};
     use storage::{MemStorage, Storage};
 
