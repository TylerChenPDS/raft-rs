//! This module contains a collection of various tools to use to manipulate
//! and control messages and data associated with raft.

// Copyright 2017 PingCAP, Inc.
//
// Licensed under the Apache License, Version 2.0 (the "License");
// you may not use this file except in compliance with the License.
// You may obtain a copy of the License at
//
//     http://www.apache.org/licenses/LICENSE-2.0
//
// Unless required by applicable law or agreed to in writing, software
// distributed under the License is distributed on an "AS IS" BASIS,
// See the License for the specific language governing permissions and
// limitations under the License.

use std::u64;

<<<<<<< HEAD
use crate::eraftpb::{ConfChange, ConfChangeType, ConfState};
=======
use eraftpb::{ConfChange, ConfChangeType, ConfState};
#[cfg(feature = "lib-rust-protobuf")]
>>>>>>> f07204a1
use protobuf::Message;

/// A number to represent that there is no limit.
pub const NO_LIMIT: u64 = u64::MAX;

/// Truncates the list of entries down to a specific byte-length of
/// all entries together.
///
/// # Examples
///
/// ```
/// use raft::{util::limit_size, prelude::*};
///
/// let template = {
///     let mut entry = Entry::new();
///     entry.set_data("*".repeat(100).into_bytes());
///     entry
/// };
///
/// // Make a bunch of entries that are ~100 bytes long
/// let mut entries = vec![
///     template.clone(),
///     template.clone(),
///     template.clone(),
///     template.clone(),
///     template.clone(),
/// ];
///
/// assert_eq!(entries.len(), 5);
/// limit_size(&mut entries, 220);
/// assert_eq!(entries.len(), 2);
/// ```
pub fn limit_size<T: Message + Clone>(entries: &mut Vec<T>, max: u64) {
    if max == NO_LIMIT || entries.len() <= 1 {
        return;
    }

    let mut size = 0;
    let limit = entries
        .iter()
        .take_while(|&e| {
            if size == 0 {
                size += u64::from(Message::compute_size(e));
                true
            } else {
                size += u64::from(Message::compute_size(e));
                size <= max
            }
        })
        .count();

    entries.truncate(limit);
}

// Bring some consistency to things. The protobuf has `nodes` and it's not really a term that's used anymore.
impl ConfState {
    /// Get the voters. This is identical to `get_nodes()`.
    #[inline]
    pub fn get_voters(&self) -> &[u64] {
        self.get_nodes()
    }
}

impl From<(u64, ConfState)> for ConfChange {
    fn from((start_index, state): (u64, ConfState)) -> Self {
        let mut change = ConfChange::new();
        change.set_change_type(ConfChangeType::BeginMembershipChange);
        change.set_configuration(state);
        change.set_start_index(start_index);
        change
    }
}<|MERGE_RESOLUTION|>--- conflicted
+++ resolved
@@ -16,12 +16,8 @@
 
 use std::u64;
 
-<<<<<<< HEAD
 use crate::eraftpb::{ConfChange, ConfChangeType, ConfState};
-=======
-use eraftpb::{ConfChange, ConfChangeType, ConfState};
 #[cfg(feature = "lib-rust-protobuf")]
->>>>>>> f07204a1
 use protobuf::Message;
 
 /// A number to represent that there is no limit.
